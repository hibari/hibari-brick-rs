--- conflicted
+++ resolved
@@ -21,33 +21,22 @@
 extern crate lazy_static;
 
 #[macro_use]
-<<<<<<< HEAD
 extern crate log;
 
-extern crate byteorder;
-extern crate chrono;
-extern crate crypto;
-extern crate env_logger;
-extern crate promising_future;
-extern crate rand;
-extern crate rmp_serialize as msgpack;
-extern crate rocksdb;
-extern crate rustc_serialize;
-extern crate timer;
-
-use crypto::digest::Digest;
-use crypto::md5::Md5;
-=======
+#[macro_use]
 extern crate serde_derive;
 
 extern crate blake2_rfc;
 extern crate byteorder;
+extern crate chrono;
 extern crate data_encoding;
+extern crate env_logger;
 extern crate promising_future;
+extern crate rand;
 extern crate rmp_serde as rmps;
 extern crate rocksdb;
 extern crate serde;
->>>>>>> 0e7edbb3
+extern crate timer;
 
 use rmps::{Deserializer, Serializer};
 use rocksdb::{DB, Options};
