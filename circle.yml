--- conflicted
+++ resolved
@@ -43,33 +43,19 @@
 
 test:
   override:
-<<<<<<< HEAD
-    - cargo clean
-    - cargo +nightly build --jobs $CI_NUM_JOBS --features=clippy:
+    - cargo +nightly-${RUST_NIGHTLY_DATE} clean
+    - cargo +nightly-${RUST_NIGHTLY_DATE} clippy --jobs $CI_NUM_JOBS:
         timeout: 900
-    - cargo clean
+    - cargo +stable clean
     - cargo +stable test --jobs $CI_NUM_JOBS --release:
         timeout: 900
     - rm -rf $HOME/hibari-brick-test-data
     - cargo +stable build --release --example simple
     - RUST_LOG=debug ./target/release/examples/simple
     - rm -rf $HOME/hibari-brick-test-data
-    - cargo clean
+    - cargo +beta clean
     - cargo +beta test --jobs $CI_NUM_JOBS --release:
         timeout: 900
     - rm -rf $HOME/hibari-brick-test-data
     - cargo +beta build --release --example simple
-    - RUST_LOG=debug ./target/release/examples/simple
-=======
-    - cargo +nightly-${RUST_NIGHTLY_DATE} clean
-    - cargo +nightly-${RUST_NIGHTLY_DATE} clippy --jobs $CI_NUM_JOBS:
-        timeout: 900
-    - cargo +stable clean
-    - cargo +stable test --jobs $CI_NUM_JOBS --release:
-        timeout: 900
-    - cargo +stable run --release --example simple
-    - cargo +beta clean
-    - cargo +beta test --jobs $CI_NUM_JOBS --release:
-        timeout: 900
-    - cargo +beta run --release --example simple
->>>>>>> aba8e444
+    - RUST_LOG=debug ./target/release/examples/simple